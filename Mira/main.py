from __future__ import annotations
import argparse, pathlib, random, time
from dataclasses import dataclass
from typing import List, Tuple

import numpy as np
import pandas as pd
from PIL import Image

import torch
from torch import nn, optim
from torch.utils.data import DataLoader, Dataset, Subset, WeightedRandomSampler
from torchvision import transforms, models
from sklearn.model_selection import StratifiedGroupKFold

from tqdm import tqdm
from colorama import init as colorama_init             # coloured terminal text
import os
from torch.utils.checkpoint import checkpoint_sequential
from torchinfo import summary                          # layer‑by‑layer model summary

# ────────────────────────────────────────────────────────────────────────
# 0.  Environment tuning
# ────────────────────────────────────────────────────────────────────────
torch.set_num_threads(os.cpu_count())
torch.set_num_interop_threads(os.cpu_count())
colorama_init(autoreset=True)

# ────────────────────────────────────────────────────────────────────────
# 1.  Helpers
# ────────────────────────────────────────────────────────────────────────
def show_model_stats(model: torch.nn.Module) -> None:
    total = sum(p.numel() for p in model.parameters())
    trainable = sum(p.numel() for p in model.parameters() if p.requires_grad)
    fp32_mb = total * 4 / 1e6
    fp16_mb = total * 2 / 1e6
    print(f"Parameters  | total={total:,}  trainable={trainable:,}")
    print(f"Checkpoint  | fp32≈{fp32_mb:.1f} MB  fp16≈{fp16_mb:.1f} MB")

def show_model_summary(model: torch.nn.Module, img_size: int, batch: int = 1) -> None:
    summary(model,
            input_size=(batch, 3, img_size, img_size),
            col_names=("input_size", "output_size", "num_params"),
            row_settings=("var_names",),
            depth=3)

def set_seed(seed: int = 42) -> None:
    random.seed(seed)
    np.random.seed(seed)
    torch.manual_seed(seed)
    torch.cuda.manual_seed_all(seed)
    torch.backends.cudnn.deterministic = True
    torch.backends.cudnn.benchmark = False

# ────────────────────────────────────────────────────────────────────────
# 2.  Dataset
# ────────────────────────────────────────────────────────────────────────
class HAM10000Dataset(Dataset):
    def __init__(self,
                 metadata_csv: pathlib.Path,
                 images_dir: pathlib.Path,
                 transform: transforms.Compose | None = None) -> None:
        self.df = pd.read_csv(metadata_csv)
        self.transform = transform
        self.images_dir = images_dir
        self.classes = sorted(self.df["dx"].unique())
        self.class_to_idx = {c: i for i, c in enumerate(self.classes)}

    def __len__(self) -> int:                 # pragma: no cover
        return len(self.df)

    def __getitem__(self, idx: int) -> Tuple[torch.Tensor, int]:
        row = self.df.iloc[idx]
        img = Image.open(self.images_dir / f"{row.image_id}.jpg").convert("RGB")
        if self.transform:
            img = self.transform(img)
        label = self.class_to_idx[row.dx]
        return img, label

# ────────────────────────────────────────────────────────────────────────
# 3.  Training / evaluation
# ────────────────────────────────────────────────────────────────────────
@dataclass
class Metrics:
    loss: float
    acc:  float

@torch.no_grad()
def evaluate(model: nn.Module, loader: DataLoader,
             criterion, device) -> Tuple[Metrics, List[int], List[int]]:
    model.eval()
    loss_sum = correct = total = 0
    preds, labels = [], []
    for x, y in loader:
        x, y = x.to(device), y.to(device)
        out = model(x)
        loss = criterion(out, y)
        loss_sum += loss.item() * y.size(0)
        pred = out.argmax(1)
        correct += (pred == y).sum().item()
        total += y.size(0)
        preds.extend(pred.cpu().tolist())
        labels.extend(y.cpu().tolist())
    return Metrics(loss_sum / total, correct / total), labels, preds

def train_epoch(epoch: int, model, loader, criterion,
                optimizer, scaler, device, accum: int) -> Metrics:
    model.train()
    loss_sum = correct = total = 0
    for step, (x, y) in enumerate(tqdm(loader, desc=f"Epoch {epoch:02d}", colour="green")):
        x, y = x.to(device), y.to(device)
        if step % accum == 0:
            optimizer.zero_grad(set_to_none=True)

        use_amp = device.type == "cuda"          # disable autocast on MPS
        if device.type == "mps":
            x = x.half()                         # inputs must match weights
        with torch.amp.autocast(device_type=device.type,
                                dtype=torch.float16,
                                enabled=use_amp):
            out = model(x)
            loss = criterion(out, y) / accum

        if scaler:
            scaler.scale(loss).backward()
            if (step + 1) % accum == 0:
                scaler.step(optimizer)
                scaler.update()
        else:
            loss.backward()
            if (step + 1) % accum == 0:
                optimizer.step()

        loss_sum += loss.item() * y.size(0) * accum
        correct += (out.argmax(1) == y).sum().item()
        total += y.size(0)
    return Metrics(loss_sum / total, correct / total)

# ────────────────────────────────────────────────────────────────────────
# 4.  Data loaders
# ────────────────────────────────────────────────────────────────────────
def build_loaders(args, ds_train: HAM10000Dataset,
                  ds_eval: HAM10000Dataset, fold: int = 0):
    sgkf = StratifiedGroupKFold(n_splits=5, shuffle=True, random_state=42)
<<<<<<< HEAD
    y = ds_train.df["dx"]
    groups = ds_train.df["lesion_id"].fillna(ds_train.df["image_id"])
    train_idx, test_idx = list(
        sgkf.split(np.zeros(len(ds_train)), y, groups))[fold]
    train_df = ds_train.df.iloc[train_idx].reset_index(drop=True)
    test_df = ds_train.df.iloc[test_idx].reset_index(drop=True)
=======
    y = ds.df["dx"]
    groups = ds.df["lesion_id"].fillna(ds.df["image_id"])
    train_idx, test_idx = list(sgkf.split(np.zeros(len(ds)), y, groups))[fold]
    # Keep original indices so Subset points to the correct rows in ds.df
    train_df = ds.df.iloc[train_idx]
    test_df = ds.df.iloc[test_idx]
>>>>>>> 8f9c651d

    val_mask = train_df.groupby("dx").sample(frac=0.2, random_state=42).index
    val_df = train_df.loc[val_mask]
    train_df = train_df.drop(val_mask)

<<<<<<< HEAD
    train_ds = Subset(ds_train, train_df.index.to_numpy())
    val_ds = Subset(ds_eval, val_df.index.to_numpy())
    test_ds = Subset(ds_eval, test_df.index.to_numpy())
=======
    def subset(df_slice: pd.DataFrame) -> Subset:
        """Return a view of ``ds`` for the rows in ``df_slice``."""
        return Subset(ds, df_slice.index.to_numpy())
>>>>>>> 8f9c651d

    class_counts = train_df["dx"].value_counts().reindex(ds_train.classes,
                                                          fill_value=0).to_numpy()
    weights = 1.0 / class_counts
    sample_weights = [weights[ds_train.class_to_idx[lbl]]
                      for lbl in train_df["dx"]]
    sampler = WeightedRandomSampler(sample_weights, len(sample_weights),
                                    replacement=True)

    mk_loader = lambda d, shuffle=False, sampler=None: DataLoader(
        d, batch_size=args.batch_size, num_workers=args.workers,
        shuffle=shuffle, sampler=sampler, pin_memory=False)

    return (mk_loader(train_ds, sampler=sampler),
            mk_loader(val_ds),
            mk_loader(test_ds))

# ────────────────────────────────────────────────────────────────────────
# 5.  Main
# ────────────────────────────────────────────────────────────────────────
def main(argv: List[str] | None = None) -> None:
    parser = argparse.ArgumentParser("Skin‑Cancer Training Script (v2)")
    parser.add_argument("--metadata", type=pathlib.Path, required=True)
    parser.add_argument("--images-dir", type=pathlib.Path, required=True)
    parser.add_argument("--epochs", type=int, default=15)
    parser.add_argument("--batch-size", type=int, default=1)
    parser.add_argument("--accum", type=int, default=1)
    parser.add_argument("--lr", type=float, default=1e-5)
    parser.add_argument("--model",
                        choices=["resnet18", "resnet34",
                                 "convnext_tiny", "convnext_large",
                                 "convnext_xl"],
                        default="resnet34")
    parser.add_argument("--img-size", type=int, default=512)
    parser.add_argument("--output", type=pathlib.Path, default="best_model.pth")
    parser.add_argument("--workers", type=int, default=os.cpu_count())
    parser.add_argument("--seed", type=int, default=42)
    args = parser.parse_args(argv)

    start = time.time()
    set_seed(args.seed)

    device = (torch.device("mps") if torch.backends.mps.is_available()
              else torch.device("cuda") if torch.cuda.is_available()
              else torch.device("cpu"))
    print(f"Device: {device}")

    # transforms
    train_tf = transforms.Compose([
        transforms.RandomResizedCrop(args.img_size, scale=(0.8, 1.0)),
        transforms.RandomHorizontalFlip(),
        transforms.RandomVerticalFlip(),
        transforms.ColorJitter(0.1, 0.1, 0.1, 0.05),
        transforms.ToTensor(),
    ])
    eval_tf = transforms.Compose([
        transforms.Resize((args.img_size, args.img_size)),
        transforms.ToTensor(),
    ])

    ds_train = HAM10000Dataset(args.metadata, args.images_dir, transform=train_tf)
    ds_eval = HAM10000Dataset(args.metadata, args.images_dir, transform=eval_tf)
    train_loader, val_loader, test_loader = build_loaders(
        args, ds_train, ds_eval)

    # model
    if args.model == "resnet18":
        backbone = models.resnet18(weights=models.ResNet18_Weights.DEFAULT)
        backbone.fc = nn.Linear(backbone.fc.in_features, len(ds_train.classes))
    elif args.model == "resnet34":
        backbone = models.resnet34(weights=models.ResNet34_Weights.DEFAULT)
        backbone.fc = nn.Linear(backbone.fc.in_features, len(ds_train.classes))
    elif args.model == "convnext_large":
        backbone = models.convnext_large(weights=models.ConvNeXt_Large_Weights.IMAGENET1K_V1)
        backbone.classifier[2] = nn.Linear(backbone.classifier[2].in_features,
                                           len(ds_train.classes))
        # 4‑way checkpoint
        blocks = list(backbone.features)
        def cp_forward_lg(x): return checkpoint_sequential(blocks, 4, x)
        backbone.features.forward = cp_forward_lg
    elif args.model == "convnext_xl":
        import timm  # timm provides ConvNeXt‑XL

        # Build ConvNeXt‑XL with ImageNet‑22k pre‑training and a new 7‑class head
        backbone = timm.create_model(
            "convnext_xlarge",
            pretrained=True,
            num_classes=len(ds_train.classes)
        )

        # Enable timm’s built‑in 8‑way gradient checkpointing
        backbone.set_grad_checkpointing(True)
    else:  # convnext_tiny
        backbone = models.convnext_tiny(weights=models.ConvNeXt_Tiny_Weights.IMAGENET1K_V1)
        backbone.classifier[2] = nn.Linear(backbone.classifier[2].in_features,
                                           len(ds_train.classes))

    model = backbone.to(device)
    if device.type == "mps":          # full‑FP16 path for Apple GPUs
        model = model.half()

    # diagnostics
    show_model_stats(model)
    show_model_summary(model, args.img_size)

    criterion = nn.CrossEntropyLoss()
    optimizer = optim.Adam(model.parameters(), lr=args.lr)
    scaler = torch.cuda.amp.GradScaler() if device.type == "cuda" else None

    for epoch in range(args.epochs):
        train_metrics = train_epoch(epoch, model, train_loader,
                                    criterion, optimizer, scaler,
                                    device, args.accum)
        val_metrics, _, _ = evaluate(model, val_loader, criterion, device)
        print(f"Epoch {epoch:02d}  "
              f"train_loss={train_metrics.loss:.4f}  train_acc={train_metrics.acc:.4f}  "
              f"val_loss={val_metrics.loss:.4f}    val_acc={val_metrics.acc:.4f}")

    # ... rest of main (saving, test eval, etc.) ...

if __name__ == "__main__":
    main()<|MERGE_RESOLUTION|>--- conflicted
+++ resolved
@@ -142,35 +142,35 @@
 def build_loaders(args, ds_train: HAM10000Dataset,
                   ds_eval: HAM10000Dataset, fold: int = 0):
     sgkf = StratifiedGroupKFold(n_splits=5, shuffle=True, random_state=42)
-<<<<<<< HEAD
+
     y = ds_train.df["dx"]
     groups = ds_train.df["lesion_id"].fillna(ds_train.df["image_id"])
     train_idx, test_idx = list(
         sgkf.split(np.zeros(len(ds_train)), y, groups))[fold]
     train_df = ds_train.df.iloc[train_idx].reset_index(drop=True)
     test_df = ds_train.df.iloc[test_idx].reset_index(drop=True)
-=======
+
     y = ds.df["dx"]
     groups = ds.df["lesion_id"].fillna(ds.df["image_id"])
     train_idx, test_idx = list(sgkf.split(np.zeros(len(ds)), y, groups))[fold]
     # Keep original indices so Subset points to the correct rows in ds.df
     train_df = ds.df.iloc[train_idx]
     test_df = ds.df.iloc[test_idx]
->>>>>>> 8f9c651d
+
 
     val_mask = train_df.groupby("dx").sample(frac=0.2, random_state=42).index
     val_df = train_df.loc[val_mask]
     train_df = train_df.drop(val_mask)
 
-<<<<<<< HEAD
+
     train_ds = Subset(ds_train, train_df.index.to_numpy())
     val_ds = Subset(ds_eval, val_df.index.to_numpy())
     test_ds = Subset(ds_eval, test_df.index.to_numpy())
-=======
+
     def subset(df_slice: pd.DataFrame) -> Subset:
         """Return a view of ``ds`` for the rows in ``df_slice``."""
         return Subset(ds, df_slice.index.to_numpy())
->>>>>>> 8f9c651d
+
 
     class_counts = train_df["dx"].value_counts().reindex(ds_train.classes,
                                                           fill_value=0).to_numpy()
